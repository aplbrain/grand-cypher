# CHANGELOG

<<<<<<< HEAD
=======
### *??* (Unreleased)

* Improves performance of the `limit` argument by offloading the result-limiting behavior to `grandiso`.

>>>>>>> 03128888
### 0.1.1 (October 1 2021)

> This version adds support for node-only matches.

### 0.1.0 (March 23 2021)

> This version adds initial support for querying networkx-flavored graphs with the Cypher query language.<|MERGE_RESOLUTION|>--- conflicted
+++ resolved
@@ -1,12 +1,9 @@
 # CHANGELOG
 
-<<<<<<< HEAD
-=======
 ### *??* (Unreleased)
 
 * Improves performance of the `limit` argument by offloading the result-limiting behavior to `grandiso`.
 
->>>>>>> 03128888
 ### 0.1.1 (October 1 2021)
 
 > This version adds support for node-only matches.
