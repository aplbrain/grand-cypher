--- conflicted
+++ resolved
@@ -84,10 +84,12 @@
 
 return_clause       : "return"i distinct_return? return_item ("," return_item)*
 return_item         : (entity_id | aggregation_function | entity_id "." attribute_id) ( "AS"i alias )?
+return_item         : (entity_id | aggregation_function | entity_id "." attribute_id) ( "AS"i alias )?
 
 aggregation_function : AGGREGATE_FUNC "(" entity_id ( "." attribute_id )? ")"
 AGGREGATE_FUNC       : "COUNT" | "SUM" | "AVG" | "MAX" | "MIN"
 attribute_id         : CNAME
+alias                : CNAME
 alias                : CNAME
 
 distinct_return     : "DISTINCT"i
@@ -521,11 +523,7 @@
                         if isinstance(r, dict):
                             r = [r]
                         for el in r:
-<<<<<<< HEAD
                             for i, v in enumerate(el.values()):
-=======
-                            for i, v in el.items():
->>>>>>> ed6bcf6a
                                 r_attr[(i, list(v.get("__labels__", [i]))[0])] = v.get(
                                     entity_attribute, None
                                 )
