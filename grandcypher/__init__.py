--- conflicted
+++ resolved
@@ -297,19 +297,6 @@
             # This is just a node match:
             self._motif.add_node(match_clause[0].value)
             return
-<<<<<<< HEAD
-        (u, (g, d), v) = match_clause
-        if d == "r":
-            pass
-        elif d == "l":
-            u, v = v, u
-        else:
-            raise ValueError(f"Not support direction d={d!r}")
-
-        if g:
-            self._return_edges[g.value] = (u.value, v.value)
-        self._motif.add_edge(u.value, v.value)
-=======
         for start in range(0, len(match_clause)-2, 2):
             (u, (g, d), v) = match_clause[start:start+3]
             if d == "r":
@@ -323,8 +310,6 @@
                 self._return_edges[g.value] = (u.value, v.value)
             self._motif.add_edge(u.value, v.value)
 
->>>>>>> d6c2eed9
-
     def where_clause(self, where_clause: tuple):
         for clause in where_clause:
             self._conditions.append(clause)
