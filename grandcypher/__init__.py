"""
GrandCypher is a Cypher interpreter for the Grand graph library.

You can use this tool to search Python graph data-structures by
data/attribute or by structure, using the same language you'd use
to search in a much larger graph database.

"""

from typing import Dict, Hashable, List, Callable, Optional, Tuple, Union
from collections import OrderedDict
import random
import string
from functools import lru_cache
import networkx as nx

import grandiso

from lark import Lark, Transformer, v_args, Token, Tree

<<<<<<< HEAD

logging.basicConfig(
    level=logging.INFO, format="%(asctime)s - %(name)s - %(levelname)s - %(message)s"
)
logger = logging.getLogger(__name__)

=======
>>>>>>> d8e75597

_OPERATORS = {
    "=": lambda x, y: x == y,
    "==": lambda x, y: x == y,
    ">=": lambda x, y: x >= y,
    "<=": lambda x, y: x <= y,
    "<": lambda x, y: x < y,
    ">": lambda x, y: x > y,
    "!=": lambda x, y: x != y,
    "<>": lambda x, y: x != y,
    "in": lambda x, y: x in y,
    "contains": lambda x, y: y in x,
    "is": lambda x, y: x is y,
    "starts_with": lambda x, y: x.startswith(y),
    "ends_with": lambda x, y: x.endswith(y),
}


_GrandCypherGrammar = Lark(
    r"""
start               : query

query               : many_match_clause where_clause return_clause order_clause? skip_clause? limit_clause?
                    | many_match_clause return_clause order_clause? skip_clause? limit_clause?


many_match_clause   : (match_clause)+


match_clause        : "match"i path_clause? node_match (edge_match node_match)*

path_clause         : CNAME EQUAL

where_clause        : "where"i compound_condition

compound_condition  : condition
                    | "(" compound_condition boolean_arithmetic compound_condition ")"
                    | compound_condition boolean_arithmetic compound_condition

condition           : (entity_id | scalar_function) op entity_id_or_value
                    | (entity_id | scalar_function) op_list value_list
                    | "not"i condition -> condition_not

?entity_id_or_value : entity_id
                    | value
                    | NULL -> null
                    | TRUE -> true
                    | FALSE -> false

op                  : "==" -> op_eq
                    | "=" -> op_eq
                    | "<>" -> op_neq
                    | ">" -> op_gt
                    | "<" -> op_lt
                    | ">="-> op_gte
                    | "<="-> op_lte
                    | "is"i -> op_is
                    | "contains"i -> op_contains
                    | "starts with"i -> op_starts_with
                    | "ends with"i -> op_ends_with

op_list             : "in"i -> op_in



return_clause       : "return"i distinct_return? return_item ("," return_item)*
return_item         : (entity_id | aggregation_function | scalar_function | entity_id "." attribute_id) ( "AS"i alias )?
alias               : CNAME

aggregation_function : AGGREGATE_FUNC "(" entity_id ( "." attribute_id )? ")"
AGGREGATE_FUNC       : "COUNT" | "SUM" | "AVG" | "MAX" | "MIN"
attribute_id         : CNAME

scalar_function      : "id"i "(" entity_id ")" -> id_function

distinct_return     : "DISTINCT"i
limit_clause        : "limit"i NUMBER
skip_clause         : "skip"i NUMBER

order_clause        : "order"i "by"i order_items

order_items         : order_item ("," order_item)*

order_item          : (entity_id | aggregation_function) order_direction?

order_direction     : "ASC"i -> asc
                    | "DESC"i -> desc
                    | -> no_direction


?entity_id          : CNAME
                    | CNAME "." CNAME

node_match          : "(" (CNAME)? (json_dict)? ")"
                    | "(" (CNAME)? ":" TYPE (json_dict)? ")"

edge_match          : LEFT_ANGLE? "--" RIGHT_ANGLE?
                    | LEFT_ANGLE? "-[" edge_content? "]-" RIGHT_ANGLE?

edge_content        : edge_name edge_type? hop_range?
                    | edge_type hop_range?
                    | hop_range

edge_name           : CNAME

edge_type           : ":" type_list
                    | ":" TYPE

hop_range           : "*" hop_spec?

hop_spec            : MIN_HOP ".." MAX_HOP
                    | MIN_HOP ".."
                    | ".." MAX_HOP
                    | MIN_HOP

value_list          : "[" [value ("," value)*] "]"
type_list           : TYPE ( "|" TYPE )*

LEFT_ANGLE          : "<"
RIGHT_ANGLE         : ">"
EQUAL               : "="
MIN_HOP             : INT
MAX_HOP             : INT
TYPE                : CNAME

json_dict           : "{" json_rule ("," json_rule)* "}"
?json_rule          : CNAME ":" value

boolean_arithmetic  : "and"i -> where_and
                    | "OR"i -> where_or

key                 : CNAME
?value              : ESTRING
                    | NUMBER
                    | NULL -> null
                    | TRUE -> true
                    | FALSE -> false

NULL.1                : "NULL"i
TRUE.1                : "TRUE"i
FALSE.1               : "FALSE"i


%import common.CNAME            -> CNAME
%import common.ESCAPED_STRING   -> ESTRING
%import common.SIGNED_NUMBER    -> NUMBER
%import common.INT              -> INT

%import common.WS
%ignore WS
COMMENT: "//" /[^\n]/*
%ignore COMMENT

""",
    start="start",
)

__version__ = "1.0.0"


_ALPHABET = string.ascii_lowercase + string.digits


def shortuuid(k=4) -> str:
    return "".join(random.choices(_ALPHABET, k=k))


@lru_cache()
def _is_node_attr_match(
    motif_node_id: str, host_node_id: str, motif: nx.Graph, host: nx.Graph
) -> bool:
    """
    Check if a node in the host graph matches the attributes in the motif.

    Arguments:
        motif_node_id (str): The motif node ID
        host_node_id (str): The host graph ID
        motif (nx.Graph): The motif graph
        host (nx.Graph): The host graph

    Returns:
        bool: True if the host node matches the attributes in the motif

    """
    motif_node = motif.nodes[motif_node_id]
    host_node = host.nodes[host_node_id]

    for attr, val in motif_node.items():
        if attr == "__labels__":
            if val and val - host_node.get("__labels__", set()):
                return False
            continue
        if host_node.get(attr) != val:
            return False

    return True


@lru_cache()
def _is_edge_attr_match(
    motif_edge_id: Tuple[str, str, Union[int, str]],
    host_edge_id: Tuple[str, str, Union[int, str]],
    motif: Union[nx.Graph, nx.MultiDiGraph],
    host: Union[nx.Graph, nx.MultiDiGraph],
) -> bool:
    """
    Check if an edge in the host graph matches the attributes in the motif,
    including the special '__labels__' set attribute.
    This function formats edges into
    nx.MultiDiGraph format i.e {0: first_relation, 1: ...}.

    Arguments:
        motif_edge_id (str): The motif edge ID
        host_edge_id (str): The host edge ID
        motif (nx.Graph): The motif graph
        host (nx.Graph): The host graph

    Returns:
        bool: True if the host edge matches the attributes in the motif
    """
    motif_u, motif_v = motif_edge_id
    host_u, host_v = host_edge_id

    # Format edges for both DiGraph and MultiDiGraph
    motif_edges = _get_edge_attributes(motif, motif_u, motif_v)
    host_edges = _get_edge_attributes(host, host_u, host_v)

    if not motif_edges or not host_edges:
        # if there are no edges, they don't match
        return False

    # Aggregate all __labels__ into one set
    motif_edges = _aggregate_edge_labels(motif_edges)
    host_edges = _aggregate_edge_labels(host_edges)

    motif_types = motif_edges.get("__labels__", set())
    host_types = host_edges.get("__labels__", set())

    if motif_types and not motif_types.intersection(host_types):
        return False

    for attr, val in motif_edges.items():
        if attr == "__labels__":
            continue
        if host_edges.get(attr) != val:
            return False

    return True


def _get_edge_attributes(graph: Union[nx.Graph, nx.MultiDiGraph], u, v) -> Dict:
    """
    Retrieve edge attributes from a graph, handling both Graph and MultiDiGraph.
    """
    if graph.is_multigraph():
        return graph.get_edge_data(u, v)
    else:
        data = graph.get_edge_data(u, v)
        return {0: data}  # Wrap in dict to mimic MultiDiGraph structure


def _aggregate_edge_labels(edges: Dict) -> Dict:
    """
    Aggregate '__labels__' attributes from edges into a single set.
    """
    aggregated = {"__labels__": set()}
    for edge_id, attrs in edges.items():
        if "__labels__" in attrs and attrs["__labels__"]:
            aggregated["__labels__"].update(attrs["__labels__"])
        elif "__labels__" not in attrs:
            aggregated[edge_id] = attrs
    return aggregated


def _get_entity_from_host(
    host: Union[nx.DiGraph, nx.MultiDiGraph], entity_name, entity_attribute=None
):
    if entity_name in host.nodes():
        # We are looking for a node mapping in the target graph:
        if entity_attribute:
            # Get the correct entity from the target host graph,
            # and then return the attribute:
            return host.nodes[entity_name].get(entity_attribute, None)
        else:
            # Otherwise, just return the dict of attributes:
            return host.nodes[entity_name]
    else:
        # looking for an edge:
        u, v = entity_name
        edge_data = _get_edge_attributes(host, u, v)
        if not edge_data:
            return None  # print(f"Nothing found for {entity_name} {entity_attribute}")

        if entity_attribute:
            # looking for edge attribute:
            if host.is_multigraph():
                # return a list of attribute values for all edges between u and v
                return [attrs.get(entity_attribute) for attrs in edge_data.values()]
            else:
                # return the attribute value for the single edge
                return edge_data[0].get(entity_attribute)
        else:
            return edge_data


def _get_edge(host: Union[nx.DiGraph, nx.MultiDiGraph], mapping, match_path, u, v):
    edge_path = match_path[(u, v)]
    return [
        _get_edge_attributes(host, mapping[u], mapping[v])
        for u, v in zip(edge_path[:-1], edge_path[1:])
    ]


CONDITION = Callable[[dict, nx.DiGraph, list], bool]


def and_(cond_a, cond_b) -> CONDITION:
    def inner(match: dict, host: nx.DiGraph, return_edges: list) -> bool:
        condition_a, where_a = cond_a(match, host, return_edges)
        condition_b, where_b = cond_b(match, host, return_edges)
        where_result = [a and b for a, b in zip(where_a, where_b)]
        return (condition_a and condition_b), where_result

    return inner


def or_(cond_a, cond_b):
    def inner(match: dict, host: nx.DiGraph, return_edges: list) -> bool:
        condition_a, where_a = cond_a(match, host, return_edges)
        condition_b, where_b = cond_b(match, host, return_edges)
        where_result = [a or b for a, b in zip(where_a, where_b)]
        return (condition_a or condition_b), where_result

    return inner


def cond_(should_be, entity_id, operator, value) -> CONDITION:
    def inner(
        match: dict, host: Union[nx.DiGraph, nx.MultiDiGraph], return_edges: list
    ) -> bool:
        # Check if this is an ID function call
        if entity_id.startswith("ID(") and entity_id.endswith(")"):
            # Extract the entity name from ID(entity_name)
            actual_entity_name = entity_id[3:-1]  # Remove "ID(" and ")"
            if actual_entity_name in match:
                # Return the node ID directly
                node_id = match[actual_entity_name]
                try:
                    val = operator(node_id, value)
                except:
                    val = False
                operator_results = [val]
            else:
                raise IndexError(f"Entity {actual_entity_name} not in match.")
        else:
            # Regular entity attribute access
            host_entity_id = entity_id.split(".")
            if host_entity_id[0] in match:
                host_entity_id[0] = match[host_entity_id[0]]
            elif host_entity_id[0] in return_edges:
                # looking for edge...
                edge_mapping = return_edges[host_entity_id[0]]
                host_entity_id[0] = (match[edge_mapping[0]], match[edge_mapping[1]])
            else:
                raise IndexError(f"Entity {host_entity_id} not in graph.")

            operator_results = []
            if isinstance(host, nx.MultiDiGraph):
                # if any of the relations between nodes satisfies condition, return True
                r_vals = _get_entity_from_host(host, *host_entity_id)
                r_vals = [r_vals] if not isinstance(r_vals, list) else r_vals
                for r_val in r_vals:
                    try:
                        operator_results.append(operator(r_val, value))
                    except:
                        operator_results.append(False)
                val = any(operator_results)
            else:
                try:
                    val = operator(_get_entity_from_host(host, *host_entity_id), value)
                except:
                    val = False
                operator_results.append(val)

        if val != should_be:
            return False, operator_results
        return True, operator_results

    return inner


_BOOL_ARI = {
    "and": and_,
    "or": or_,
}


def _data_path_to_entity_name_attribute(data_path):
    if isinstance(data_path, Token):
        data_path = data_path.value
    if "." in data_path:
        entity_name, entity_attribute = data_path.split(".")
    else:
        entity_name = data_path
        entity_attribute = None

    return entity_name, entity_attribute


class _GrandCypherTransformer(Transformer):
    def __init__(self, target_graph: nx.Graph, limit: Optional[int] = None):
        self._target_graph = target_graph
        self._entity2alias = dict()
        self._alias2entity = dict()
        self._paths = []
        self._where_condition = None  # type: Optional[CONDITION]
        self._motif = nx.MultiDiGraph()
        self._matches = None
        self._matche_paths = None
        self._return_requests = []
        self._return_edges = {}
        self._aggregate_functions = []
        self._aggregation_attributes = set()
        self._original_return_requests = set()
        self._distinct = False
        self._order_by = None
        self._order_by_attributes = set()
        self._limit = limit
        self._skip = 0
        self._max_hop = 100
        self._hints: Optional[List[Dict[Hashable, Hashable]]] = None

    def set_hints(self, hints=None):
        self._hints = hints
        return self

    def transform(self, tree, hints=None):
        self.set_hints(hints)
        return super().transform(tree)

    def _lookup(self, data_paths: List[str], offset_limit) -> Dict[str, List]:
        def _filter_edge(edge, where_results):
            # no where condition -> return edge
            if where_results == []:
                return edge
            else:
                # exclude edge(s) from multiedge that don't satisfy the where condition
                edge = {k: v for k, v in edge[0].items() if where_results[k] is True}
                return [edge]

        if not data_paths:
            return {}

        motif_nodes = self._motif.nodes()

        # Get true matches FIRST, before processing data paths
        true_matches = self._get_true_matches()

        result = {}
        processed_paths = set()  # Keep track of processed paths

        for data_path in data_paths:
            entity_name, _ = _data_path_to_entity_name_attribute(data_path)
            # Special handling for ID function
            if entity_name.upper().startswith("ID(") and entity_name.endswith(")"):
                # Extract the original entity name
                original_entity = entity_name[3:-1]
                if original_entity in motif_nodes:
                    # Return the node ID directly instead of the node attributes
                    ret = [mapping[0][original_entity] for mapping, _ in true_matches]
                    result[data_path] = ret[offset_limit]
                    result[original_entity] = ret[
                        offset_limit
                    ]  # Also store under original entity name
                    processed_paths.add(data_path)  # Mark as processed
                    processed_paths.add(
                        original_entity
                    )  # Mark original also as processed
                    continue
            if (
                entity_name not in motif_nodes
                and entity_name not in self._return_edges
                and entity_name not in self._paths
            ):
                raise NotImplementedError(f"Unknown entity name: {data_path}")

        for data_path in data_paths:
            if data_path in processed_paths:  # Skip already processed paths
                continue

            entity_name, entity_attribute = _data_path_to_entity_name_attribute(
                data_path
            )

            if entity_name in motif_nodes:
                # We are looking for a node mapping in the target graph:

                if entity_attribute:
                    # Get the correct entity from the target host graph,
                    # and then return the attribute:
                    ret = (
                        self._target_graph.nodes[mapping[0][entity_name]].get(
                            entity_attribute, None
                        )
                        for mapping, _ in true_matches
                    )
                else:
                    # Return the full node dictionary with all attributes
                    ret = (
                        self._target_graph.nodes[mapping[0][entity_name]]
                        for mapping, _ in true_matches
                    )

            elif entity_name in self._paths:
                ret = []
                for mapping, _ in true_matches:
                    mapping = mapping[0]
                    path, nodes = [], list(mapping.values())
                    for x, node in enumerate(nodes):
                        # Edge
                        if x > 0:
                            path.append(
                                self._target_graph.get_edge_data(nodes[x - 1], node)
                            )

                        # Node
                        path.append(node)

                    ret.append(path)

            else:
                mapping_u, mapping_v = self._return_edges[data_path.split(".")[0]]
                # We are looking for an edge mapping in the target graph:
                is_hop = self._motif.edges[(mapping_u, mapping_v, 0)]["__is_hop__"]
                ret = (
                    _filter_edge(
                        _get_edge(
                            self._target_graph,
                            mapping[0],
                            match_path,
                            mapping_u,
                            mapping_v,
                        ),
                        mapping[1],
                    )
                    for mapping, match_path in true_matches
                )
                ret = (r[0] if is_hop else r for r in ret)
                # we keep the original list if len > 2 (edge hop 2+)

                # Get all edge labels from the motif -- this is used to filter the relations for multigraphs
                motif_edge_labels = set()
                for edge in self._motif.get_edge_data(mapping_u, mapping_v).values():
                    if edge.get("__labels__", None):
                        motif_edge_labels.update(edge["__labels__"])

                if entity_attribute:
                    # Get the correct entity from the target host graph,
                    # and then return the attribute:
                    if (
                        isinstance(self._motif, nx.MultiDiGraph)
                        and len(motif_edge_labels) > 0
                    ):
                        # filter the retrieved edge(s) based on the motif edge labels
                        filtered_ret = []
                        for r in ret:
                            r = {
                                k: v
                                for k, v in r.items()
                                if v.get("__labels__", None).intersection(
                                    motif_edge_labels
                                )
                            }
                            if len(r) > 0:
                                filtered_ret.append(r)

                        ret = filtered_ret

                    # get the attribute from the retrieved edge(s)
                    ret_with_attr = []
                    for r in ret:
                        r_attr = {}
                        if isinstance(r, dict):
                            r = [r]
                        for el in r:
                            for i, v in enumerate(el.values()):
                                r_attr[(i, list(v.get("__labels__", [i]))[0])] = v.get(
                                    entity_attribute, None
                                )
                                # eg, [{(0, 'paid'): 70, (1, 'paid'): 90}, {(0, 'paid'): 400, (1, 'friend'): None, (2, 'paid'): 650}]
                            ret_with_attr.append(r_attr)

                    ret = ret_with_attr

            result[data_path] = list(ret)[offset_limit]

        return result

    def return_clause(self, clause):
        # collect all entity identifiers to be returned
        for item in clause:
            if item:
                alias = self._extract_alias(item)
                item = item.children[0] if isinstance(item, Tree) else item
                if isinstance(item, Tree) and item.data == "aggregation_function":
                    func, entity = self._parse_aggregation_token(item)
                    if alias:
                        self._entity2alias[
                            self._format_aggregation_key(func, entity)
                        ] = alias
                    self._aggregation_attributes.add(entity)
                    self._aggregate_functions.append((func, entity))
                else:
                    if not isinstance(item, str):
                        item = str(item.value)
                    self._original_return_requests.add(item)

                    if alias:
                        self._entity2alias[item] = alias
                    self._return_requests.append(item)

        self._alias2entity.update({v: k for k, v in self._entity2alias.items()})

    def _extract_alias(self, item: Tree):
        """
        Extract the alias from the return item (if it exists)
        """

        if len(item.children) == 1:
            return None
        item_keys = [it.data if isinstance(it, Tree) else None for it in item.children]
        if any(k == "alias" for k in item_keys):
            # get the index of the alias
            alias_index = item_keys.index("alias")
            return str(item.children[alias_index].children[0].value)

        return None

    def _parse_aggregation_token(self, item: Tree):
        """
        Parse the aggregation function token and return the function and entity
            input: Tree('aggregation_function', [Token('AGGREGATE_FUNC', 'SUM'), Token('CNAME', 'r'), Tree('attribute_id', [Token('CNAME', 'value')])])
            output: ('SUM', 'r.value')
        """
        func = str(item.children[0].value)  # AGGREGATE_FUNC
        entity = str(item.children[1].value)
        if len(item.children) > 2:
            entity += "." + str(item.children[2].children[0].value)

        return func, entity

    def _format_aggregation_key(self, func, entity):
        return f"{func}({entity})"

    def order_clause(self, order_clause):
        self._order_by = []
        for item in order_clause[0].children:
            if (
                isinstance(item.children[0], Tree)
                and item.children[0].data == "aggregation_function"
            ):
                func, entity = self._parse_aggregation_token(item.children[0])
                field = self._format_aggregation_key(func, entity)
                self._order_by_attributes.add(entity)
            else:
                field = str(
                    item.children[0]
                )  # assuming the field name is the first child
                self._order_by_attributes.add(field)

            # Default to 'ASC' if not specified
            if len(item.children) > 1 and str(item.children[1].data).lower() != "desc":
                direction = "ASC"
            else:
                direction = "DESC"

            self._order_by.append((field, direction))  # [('n.age', 'DESC'), ...]

    def distinct_return(self, distinct):
        self._distinct = True

    def limit_clause(self, limit):
        limit = int(limit[-1])
        self._limit = limit

    def skip_clause(self, skip):
        skip = int(skip[-1])
        self._skip = skip

    def aggregate(self, func, results, entity, group_keys):
        # Collect data based on group keys
        grouped_data = {}
        for i in range(len(results[entity])):
            group_tuple = tuple(results[key][i] for key in group_keys if key in results)
            if group_tuple not in grouped_data:
                grouped_data[group_tuple] = []
            grouped_data[group_tuple].append(results[entity][i])

        def _collate_data(data, unique_labels, func):
            # for ["COUNT", "SUM", "AVG"], we treat None as 0
            if func in ["COUNT", "SUM", "AVG"]:
                collated_data = {
                    label: [
                        (v or 0)
                        for rel in data
                        for k, v in rel.items()
                        if k[1] == label
                    ]
                    for label in unique_labels
                }
            # for ["MAX", "MIN"], we treat None as non-existent
            elif func in ["MAX", "MIN"]:
                collated_data = {
                    label: [
                        v
                        for rel in data
                        for k, v in rel.items()
                        if (k[1] == label and v is not None)
                    ]
                    for label in unique_labels
                }

            return collated_data

        # Apply aggregation function
        aggregate_results = {}
        for group, data in grouped_data.items():
            # data => [{(0, 'paid'): 70, (1, 'paid'): 90}]
            unique_labels = set([k[1] for rel in data for k in rel.keys()])
            collated_data = _collate_data(data, unique_labels, func)
            if func == "COUNT":
                count_data = {label: len(data) for label, data in collated_data.items()}
                aggregate_results[group] = count_data
            elif func == "SUM":
                sum_data = {label: sum(data) for label, data in collated_data.items()}
                aggregate_results[group] = sum_data
            elif func == "AVG":
                sum_data = {label: sum(data) for label, data in collated_data.items()}
                count_data = {label: len(data) for label, data in collated_data.items()}
                avg_data = {
                    label: (
                        sum_data[label] / count_data[label]
                        if count_data[label] > 0
                        else 0
                    )
                    for label in sum_data
                }
                aggregate_results[group] = avg_data
            elif func == "MAX":
                max_data = {label: max(data) for label, data in collated_data.items()}
                aggregate_results[group] = max_data
            elif func == "MIN":
                min_data = {label: min(data) for label, data in collated_data.items()}
                aggregate_results[group] = min_data

        aggregate_results = [v for v in aggregate_results.values()]
        return aggregate_results

    def returns(self, ignore_limit=False):
        data_paths = (
            self._return_requests
            + list(self._order_by_attributes)
            + list(self._aggregation_attributes)
        )
        # aliases should already be requested in their original form, so we will remove them for lookup
        data_paths = [d for d in data_paths if d not in self._alias2entity]
        results = self._lookup(
            data_paths,
            offset_limit=slice(0, None),
        )
        if len(self._aggregate_functions) > 0:
            group_keys = [
                key
                for key in results.keys()
                if not any(key.endswith(func[1]) for func in self._aggregate_functions)
            ]

            aggregated_results = {}
            for func, entity in self._aggregate_functions:
                aggregated_data = self.aggregate(func, results, entity, group_keys)
                func_key = self._format_aggregation_key(func, entity)
                aggregated_results[func_key] = aggregated_data
                self._return_requests.append(func_key)
            results.update(aggregated_results)

        # update the results with the given alias(es)
        results = {self._entity2alias.get(k, k): v for k, v in results.items()}

        if self._order_by:
            results = self._apply_order_by(results)

        # Apply DISTINCT before pagination
        if self._distinct:
            results = self._apply_distinct(results)

        # Only after all other transformations, apply pagination
        results = self._apply_pagination(results, ignore_limit)
        self._return_requests = list(map(str, self._return_requests))

        # Only include keys that were asked for in `RETURN` in the final results
        results = {
            self._entity2alias.get(key, key): values
            for key, values in results.items()
            if key in self._return_requests
            or self._alias2entity.get(key, key) in self._return_requests
        }

        # HACK: convert to [None] if edge is None
        for key, values in results.items():
            parsed_values = []
            for v in values:
                if v == [{0: None}]:  # edge is None
                    parsed_values.append([None])
                else:
                    parsed_values.append(v)
            results[key] = parsed_values

        return results

    def _apply_order_by(self, results):
        if self._order_by:
            sort_lists = [
                (results[field], field, direction)
                for field, direction in self._order_by
            ]

            if sort_lists:
                # Generate a list of indices sorted by the specified fields
                indices = range(
                    len(next(iter(results.values())))
                )  # Safe because all lists are assumed to be of the same length
                for sort_list, field, direction in reversed(
                    sort_lists
                ):  # reverse to ensure the first sort key is primary
                    if all(isinstance(item, dict) for item in sort_list):
                        # (for edge attributes) If all items in sort_list are dictionaries
                        # example: ([{(0, 'paid'): 9, (1, 'paid'): 40}, {(0, 'paid'): 14}], 'DESC')

                        # sort within each edge first
                        sorted_sublists = []
                        for sublist in sort_list:
                            # Create a new sorted dictionary directly
                            sorted_dict = {}
                            # Get keys sorted by their values
                            sorted_keys = sorted(
                                sublist.keys(),
                                key=lambda k: sublist[k] or 0,  # 0 if `None`
                                reverse=(direction == "DESC"),
                            )
                            # Insert keys in sorted order
                            for k in sorted_keys:
                                sorted_dict[k] = sublist[k]
                            sorted_sublists.append(sorted_dict)
                        sort_list = sorted_sublists

                        # then sort the indices based on the sorted sublists
                        indices = sorted(
                            indices,
                            key=lambda i: list(sort_list[i].values())[0]
                            or 0,  # 0 if `None`
                            reverse=(direction == "DESC"),
                        )
                        # update results with sorted edge attributes list
                        results[field] = sort_list
                    else:
                        # (for node attributes) single values
                        indices = sorted(
                            indices,
                            key=lambda i: sort_list[i],
                            reverse=(direction == "DESC"),
                        )

                # Reorder all lists in results using sorted indices
                for key in results:
                    results[key] = [results[key][i] for i in indices]

        return results

    def _apply_distinct(self, results):
        if self._order_by:
            assert self._order_by_attributes.issubset(self._return_requests), (
                "In a WITH/RETURN with DISTINCT or an aggregation, it is not possible to access variables declared before the WITH/RETURN"
            )

        # ordered dict to maintain the first occurrence of each unique tuple based on return requests
        unique_rows = OrderedDict()

        # Iterate over each 'row' by index
        for i in range(
            len(next(iter(results.values())))
        ):  # assume all columns are of the same length
            # create a tuple key of all the values from return requests for this row
            row_key = tuple(
                results[key][i] for key in self._return_requests if key in results
            )

            if row_key not in unique_rows:
                unique_rows[row_key] = (
                    i  # store the index of the first occurrence of this unique row
                )

        # construct the results based on unique indices collected
        distinct_results = {key: [] for key in self._return_requests}
        for row_key, index in unique_rows.items():
            for _, key in enumerate(self._return_requests):
                distinct_results[key].append(results[key][index])

        return distinct_results

    def _apply_pagination(self, results, ignore_limit):
        """
        Apply pagination (skip & limit) to results.

        Args:
            results: Dictionary of result lists
            ignore_limit: Whether to ignore the limit constraint

        Returns:
            Dictionary with paginated results
        """
        # If there are no results, return early
        if not results:
            return results

        # Get the length of any result list (all should be the same length)
        if not any(results.values()):
            return results

        result_length = len(next(iter(results.values())))
        if result_length == 0:
            return results

        # Apply skip first
        start_index = min(self._skip or 0, result_length)

        # Then apply limit if needed
        if self._limit is not None and not ignore_limit:
            end_index = min(start_index + self._limit, result_length)
        else:
            end_index = result_length

        # Apply pagination to all result lists
        paginated_results = {}
        for key, values in results.items():
            paginated_results[key] = values[start_index:end_index]

        return paginated_results

    def _get_true_matches(self):
        """Get the true matches after applying WHERE conditions and hints.
        Returns the matches along with their paths.

        Returns:
            List of tuples containing (match, path)
        """
        if not self._matches:
            self_matches = []
            self_matche_paths = []

            for my_motif, edge_hop_map in self._edge_hop_motifs(self._motif):
                # Process zero hop edges
                zero_hop_edges = [
                    k for k, v in edge_hop_map.items() if len(v) == 2 and v[0] == v[1]
                ]

                # Collect all valid matches before applying pagination
                for match in self._matches_iter(my_motif):
                    # Handle zero hop edges
                    valid_match = True
                    for a, b in zero_hop_edges:
                        if b in match and match[b] != match[a]:
                            valid_match = False
                            break
                        if not _is_node_attr_match(
                            b, match[a], self._motif, self._target_graph
                        ):
                            valid_match = False
                            break
                        match[b] = match[a]

                    if not valid_match:
                        continue

                    # Apply WHERE condition if present
                    if self._where_condition:
                        satisfies_where, where_results = self._where_condition(
                            match, self._target_graph, self._return_edges
                        )
                        if not satisfies_where:
                            continue
                    else:
                        where_results = []

                    self_matches.append((match, where_results))
                    self_matche_paths.append(edge_hop_map)

            self._matches = self_matches
            self._matche_paths = self_matche_paths

        return list(zip(self._matches, self._matche_paths))

    def _matches_iter(self, motif):
        # Get list of all match iterators
        iterators = [
            grandiso.find_motifs_iter(
                motif.subgraph(c),
                self._target_graph,
                is_node_attr_match=_is_node_attr_match,
                is_edge_attr_match=_is_edge_attr_match,
                hints=self._hints if self._hints is not None else [],
            )
            for c in nx.weakly_connected_components(motif)
        ]

        # Single match clause iterator
        if iterators and len(iterators) == 1:
            yield from iterators[0]
        else:
            iterations, matches = 0, {}
            for x, iterator in enumerate(iterators):
                for match in iterator:
                    if x not in matches:
                        matches[x] = []
                    matches[x].append(match)
                    iterations += 1
                    if self._is_limit(len(matches[x])):
                        break

            join = []
            for match in matches.values():
                if join:
                    join = [{**a, **b} for a in join for b in match]
                else:
                    join = match
            yield from join

    def _edge_hop_motifs(self, motif: nx.MultiDiGraph) -> List[Tuple[nx.Graph, dict]]:
        """generate a list of edge-hop-expanded motif with edge-hop-map.

        Arguments:
            motif (nx.Graph): The motif graph

        Returns:
            List[Tuple[nx.Graph, dict]]: list of motif and edge-hop-map. \
                edge-hop-map is a mapping from an edge to a real edge path
                where a real edge path can have more than 2 element (hop >= 2)
                or it can have 2 same element (hop = 0).
        """
        new_motif = nx.MultiDiGraph()
        for n in motif.nodes:
            if motif.out_degree(n) == 0 and motif.in_degree(n) == 0:
                new_motif.add_node(n, **motif.nodes[n])
        motifs: List[Tuple[nx.DiGraph, dict]] = [(new_motif, {})]

        if motif.is_multigraph():
            edge_iter = motif.edges(keys=True)
        else:
            edge_iter = motif.edges(keys=False)

        for edge in edge_iter:
            if motif.is_multigraph():
                u, v, k = edge
            else:
                u, v = edge
                k = 0  # Dummy key for DiGraph
            new_motifs = []
            min_hop = motif.edges[u, v, k]["__min_hop__"]
            max_hop = motif.edges[u, v, k]["__max_hop__"]
            edge_type = motif.edges[u, v, k]["__labels__"]
            hops = []
            if min_hop == 0:
                new_motif = nx.MultiDiGraph()
                new_motif.add_node(u, **motif.nodes[u])
                new_motifs.append((new_motif, {(u, v): (u, u)}))
            elif min_hop >= 1:
                for _ in range(1, min_hop):
                    hops.append(shortuuid())
            for _ in range(max(min_hop, 1), max_hop):
                new_edges = [u] + hops + [v]
                new_motif = nx.MultiDiGraph()
                new_motif.add_edges_from(
                    zip(new_edges, new_edges[1:]), __labels__=edge_type
                )
                new_motif.add_node(u, **motif.nodes[u])
                new_motif.add_node(v, **motif.nodes[v])
                new_motifs.append((new_motif, {(u, v): tuple(new_edges)}))
                hops.append(shortuuid())
            motifs = self._product_motifs(motifs, new_motifs)
        return motifs

    def _product_motifs(
        self,
        motifs_1: List[Tuple[nx.Graph, dict]],
        motifs_2: List[Tuple[nx.Graph, dict]],
    ):
        new_motifs = []
        for motif_1, mapping_1 in motifs_1:
            for motif_2, mapping_2 in motifs_2:
                motif = nx.DiGraph()
                motif.add_nodes_from(motif_1.nodes.data())
                motif.add_nodes_from(motif_2.nodes.data())
                motif.add_edges_from(motif_1.edges.data())
                motif.add_edges_from(motif_2.edges.data())
                new_motifs.append((motif, {**mapping_1, **mapping_2}))
        return new_motifs

    def entity_id(self, entity_id):
        if len(entity_id) == 2:
            return ".".join(entity_id)
        return entity_id.value

    def edge_match(self, edge_tokens):
        def flatten_tokens(edge_tokens):
            flat_tokens = []
            for token in edge_tokens:
                if isinstance(token, Tree):
                    flat_tokens.extend(
                        flatten_tokens(token.children)
                    )  # Recursively flatten the tree
                else:
                    flat_tokens.append(token)
            return flat_tokens

        direction = cname = min_hop = max_hop = None
        edge_types = []
        edge_tokens = flatten_tokens(edge_tokens)

        for token in edge_tokens:
            if token.type == "MIN_HOP":
                min_hop = int(token.value)
            elif token.type == "MAX_HOP":
                max_hop = int(token.value) + 1
            elif token.type == "LEFT_ANGLE":
                direction = "l"
            elif token.type == "RIGHT_ANGLE" and direction == "l":
                direction = "b"
            elif token.type == "RIGHT_ANGLE":
                direction = "r"
            elif token.type == "TYPE":
                edge_types.append(token.value)
            else:
                cname = token

        direction = direction if direction is not None else "b"
        if (min_hop is not None or max_hop is not None) and (direction == "b"):
            raise TypeError("Bidirectional edge does not support edge hopping")

        # Handle the case where no edge types are specified, defaulting to a generic type if needed
        if edge_types == []:
            edge_types = None

        return (cname, edge_types, direction, min_hop, max_hop)

    def node_match(self, node_name):
        cname = node_type = json_data = None
        for token in node_name:
            if not isinstance(token, Token):
                json_data = token
            elif token.type == "CNAME":
                cname = token
            elif token.type == "TYPE":
                node_type = token.value
        cname = cname or Token("CNAME", shortuuid())
        json_data = json_data or {}
        node_type = set([node_type]) if node_type else set()

        return (cname, node_type, json_data)

    def match_clause(self, match_clause: Tuple):
        if len(match_clause) == 1:
            # This is just a node match:
            u, ut, js = match_clause[0]
            self._motif.add_node(u.value, __labels__=ut, **js)
            return

        match_clause = match_clause[1:] if not match_clause[0] else match_clause
        for start in range(0, len(match_clause) - 2, 2):
            ((u, ut, ujs), (g, t, d, minh, maxh), (v, vt, vjs)) = match_clause[
                start : start + 3
            ]
            if d == "r":
                edges = ((u.value, v.value),)
            elif d == "l":
                edges = ((v.value, u.value),)
            elif d == "b":
                edges = ((u.value, v.value), (v.value, u.value))
            else:
                raise ValueError(f"Not support direction d={d!r}")

            if g:
                self._return_edges[g.value] = edges[0]

            ish = minh is None and maxh is None
            minh = minh if minh is not None else 1
            maxh = maxh if maxh is not None else self._max_hop
            if maxh > self._max_hop:
                raise ValueError(f"max hop is capped at {self._max_hop}, found {maxh}!")
            if t:
                t = set([t] if type(t) is str else t)
            self._motif.add_edges_from(
                edges, __min_hop__=minh, __max_hop__=maxh, __is_hop__=ish, __labels__=t
            )

            self._motif.add_node(u, __labels__=ut, **ujs)
            self._motif.add_node(v, __labels__=vt, **vjs)

    def path_clause(self, path_clause: tuple):
        self._paths.append(path_clause[0])

    def where_clause(self, where_clause: tuple):
        self._where_condition = where_clause[0]

    def compound_condition(self, val):
        if len(val) == 1:
            val = cond_(*val[0])
        else:  # len == 3
            compound_a, operator, compound_b = val
            val = operator(compound_a, compound_b)
        return val

    def where_and(self, val):
        return _BOOL_ARI["and"]

    def where_or(self, val):
        return _BOOL_ARI["or"]

    def condition(self, condition):
        if len(condition) == 3:
            (entity_id, operator, value) = condition
            return (True, entity_id, operator, value)

    def condition_not(self, processed_condition):
        return (not processed_condition[0][0], *processed_condition[0][1:])

    null = lambda self, _: None
    true = lambda self, _: True
    false = lambda self, _: False
    ESTRING = v_args(inline=True)(eval)
    NUMBER = v_args(inline=True)(eval)

    def id_function(self, entity_id):
        entity_name = entity_id[0].value
        # Add the raw entity ID to the return requests as well
        # This ensures tests like test_id can still access res["A"]
        # self._return_requests.append(entity_name)
        # Return a special identifier that will be processed in _lookup method
        return f"ID({entity_name})"

    def value_list(self, items):
        return list(items)

    def op(self, operator):
        return operator

    def op_eq(self, _):
        return _OPERATORS["=="]

    def op_neq(self, _):
        return _OPERATORS["<>"]

    def op_gt(self, _):
        return _OPERATORS[">"]

    def op_lt(self, _):
        return _OPERATORS["<"]

    def op_gte(self, _):
        return _OPERATORS[">="]

    def op_lte(self, _):
        return _OPERATORS["<="]

    def op_is(self, _):
        return _OPERATORS["is"]

    def op_in(self, _):
        return _OPERATORS["in"]

    def op_contains(self, _):
        return _OPERATORS["contains"]

    def op_starts_with(self, _):
        return _OPERATORS["starts_with"]

    def op_ends_with(self, _):
        return _OPERATORS["ends_with"]

    def json_dict(self, tup):
        constraints = {}
        for key, value in tup:
            constraints[key] = value
        return constraints

    def json_rule(self, rule):
        return (rule[0].value, rule[1])

    def _is_limit(self, length):
        """Check if the current number of results has reached the limit.

        Args:
            length: The current number of results.

        Returns:
            True if we've reached the limit, False otherwise.
        """
        return self._limit is not None and length >= self._limit


class GrandCypher:
    """
    The user-facing interface for GrandCypher.

    Create a GrandCypher object in order to wrap your NetworkX-flavored graph
    with a Cypher-queryable interface.

    """

    def __init__(self, host_graph: nx.Graph, limit: int = None) -> None:
        """
        Create a new GrandCypher object to query graphs with Cypher.

        Arguments:
            host_graph (nx.Graph): The host graph to use as a "graph database"
            limit (int): The default limit to apply to queries when not otherwise provided

        Returns:
            None

        """

        self._transformer = _GrandCypherTransformer(host_graph, limit)
        self._host_graph = host_graph

    def run(self, cypher: str, hints: Optional[List[dict]] = None) -> Dict[str, List]:
        """
        Run a cypher query on the host graph.

        Arguments:
            cypher (str): The cypher query to run
            hints (list[dict]): A list of partial-mapping hints to pass along
                                to grandiso.find_motifs

        Returns:
            Dict[str, List]: A dictionary mapping of results, where keys are
                the items the user requested in the RETURN statement, and the
                values are all possible matches of that structure in the graph.

        """
        self._transformer.transform(_GrandCypherGrammar.parse(cypher), hints=hints)
        return self._transformer.returns()<|MERGE_RESOLUTION|>--- conflicted
+++ resolved
@@ -18,15 +18,13 @@
 
 from lark import Lark, Transformer, v_args, Token, Tree
 
-<<<<<<< HEAD
 
 logging.basicConfig(
     level=logging.INFO, format="%(asctime)s - %(name)s - %(levelname)s - %(message)s"
 )
 logger = logging.getLogger(__name__)
 
-=======
->>>>>>> d8e75597
+
 
 _OPERATORS = {
     "=": lambda x, y: x == y,
