--- conflicted
+++ resolved
@@ -435,8 +435,6 @@
         assert len(res) == 1
         assert list(res.values())[0] == ["x"]
 
-<<<<<<< HEAD
-
     # def test_anonymous_node(self):
     #     # TODO: enable when chained edges is supported
     #     host = nx.DiGraph()
@@ -451,7 +449,7 @@
     #     res = GrandCypher(host).run(qry) 
     #     assert len(res) == 1
     #     assert res["B.name"] == ["y"]
-=======
+
     def test_chained_edges(self):
         host = nx.DiGraph()
         host.add_node("x", name="x")
@@ -536,5 +534,4 @@
         assert len(res) == 3
         assert res["A.name"] == ["x"]
         assert res["B.name"] == ["y"]
-        assert res["C.name"] == ["z"]
->>>>>>> d6c2eed9
+        assert res["C.name"] == ["z"]