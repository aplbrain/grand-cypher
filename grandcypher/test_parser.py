--- conflicted
+++ resolved
@@ -435,33 +435,7 @@
         assert len(res) == 1
         assert list(res.values())[0] == ["x"]
 
-<<<<<<< HEAD
     def test_disconected_multi_match(self):
-=======
-    # def test_anonymous_node(self):
-    #     # TODO: enable when chained edges is supported
-    #     host = nx.DiGraph()
-    #     host.add_node("x", name="x")
-    #     host.add_node("y", name="y")
-    #     host.add_node("z", name="z")
-
-    #     host.add_edge("x", "y")
-    #     host.add_edge("z", "y")
-
-    #     qry = """Match () -[]-> (B) <-[]- ()  return B.name"""
-    #     res = GrandCypher(host).run(qry) 
-    #     assert len(res) == 1
-    #     assert res["B.name"] == ["y"]
-
-    def test_chained_edges(self):
->>>>>>> a6c6e0de
-        host = nx.DiGraph()
-        host.add_node("x", name="x")
-        host.add_node("y", name="y")
-        host.add_node("z", name="z")
-        host.add_edge("x", "y")
-        host.add_edge("y", "z")
-<<<<<<< HEAD
         qry = """match (A) -[]-> (B) match (C) -[]-> (D) return A.name, B.name, C.name, D.name"""
         res = GrandCypher(host).run(qry)
         assert len(res) == 4
@@ -469,7 +443,14 @@
         assert res["B.name"] == ["y", "y", "z", "z"]
         assert res["C.name"] == ["x", "y", "x", "y"]
         assert res["D.name"] == ["y", "z", "y", "z"]
-=======
+
+    def test_chained_edges(self):
+        host = nx.DiGraph()
+        host.add_node("x", name="x")
+        host.add_node("y", name="y")
+        host.add_node("z", name="z")
+        host.add_edge("x", "y")
+        host.add_edge("y", "z")
 
         qry = """Match (A{name:"x"}) -[]-> (B) -[]-> (C) return A.name, B.name, C.name"""
         res = GrandCypher(host).run(qry)
@@ -547,5 +528,4 @@
         assert len(res) == 3
         assert res["A.name"] == ["x"]
         assert res["B.name"] == ["y"]
-        assert res["C.name"] == ["z"]
->>>>>>> a6c6e0de
+        assert res["C.name"] == ["z"]