--- conflicted
+++ resolved
@@ -6,8 +6,6 @@
 
 ACCEPTED_GRAPH_TYPES = [nx.MultiDiGraph, nx.DiGraph]
 
-<<<<<<< HEAD
-=======
 
 class TestWorking:
     @pytest.mark.benchmark
@@ -42,7 +40,7 @@
         returns = gct.returns()
         assert "A" in returns
         assert len(returns["A"]) == 2
->>>>>>> ed27d9e1
+
 
 class TestWorking:
     @pytest.mark.parametrize("graph_type", ACCEPTED_GRAPH_TYPES)
@@ -707,10 +705,7 @@
         assert len(res["n.name"]) == 1  # only one name should be returned
         assert res["n.name"] == ["Bob"]  # assuming alphabetical order
 
-<<<<<<< HEAD
-=======
-    @pytest.mark.benchmark
->>>>>>> ed27d9e1
+    @pytest.mark.benchmark
     @pytest.mark.parametrize("graph_type", ACCEPTED_GRAPH_TYPES)
     def test_distinct_on_complex_graph(self, graph_type):
         host = graph_type()
@@ -833,10 +828,7 @@
         assert res["n.name"] == ["Bob", "Alice", "Alice"]
         assert res["r.value"] == [{(0, "paid"): 14}, {(0, "paid"): 9}, {(0, "paid"): 4}]
 
-<<<<<<< HEAD
-=======
-    @pytest.mark.benchmark
->>>>>>> ed27d9e1
+    @pytest.mark.benchmark
     def test_order_by_edge_attribute2(self):
         host = nx.DiGraph()
         host.add_node("a", name="Alice", age=25)
@@ -930,10 +922,7 @@
         with pytest.raises(Exception):
             GrandCypher(host).run(qry)
 
-<<<<<<< HEAD
-=======
-    @pytest.mark.benchmark
->>>>>>> ed27d9e1
+    @pytest.mark.benchmark
     @pytest.mark.parametrize("graph_type", ACCEPTED_GRAPH_TYPES)
     def test_order_by_multiple_fields(self, graph_type):
         host = graph_type()
